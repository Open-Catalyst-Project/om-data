"""
Copyright (c) Facebook, Inc. and its affiliates.
This source code is licensed under the MIT license found in the
LICENSE file in the root directory of this source tree.
"""

from setuptools import find_packages, setup

setup(
    name="omdata",
    version="0.1.0",
    description="Code for generating OMOL input configurations",
    url="http://github.com/Open-Catalyst-Project/om-data",
    packages=find_packages(),
    install_requires=[
<<<<<<< HEAD
        "numpy",
        "tqdm",
        "ase@git+https://gitlab.com/ase/ase.git@dc86a19a280741aa2b42a08d0fa63a8d0348e225",
        "quacc[sella]>=0.7.6",
        "sella==2.3.3",
=======
        "ase@git+https://gitlab.com/ase/ase.git@dc86a19a280741aa2b42a08d0fa63a8d0348e225",
        "quacc[sella]>=0.7.6",
        "sella==2.3.3",
        "numpy<2"
>>>>>>> e7d185f4
    ],
    include_package_data=True,
)<|MERGE_RESOLUTION|>--- conflicted
+++ resolved
@@ -13,18 +13,10 @@
     url="http://github.com/Open-Catalyst-Project/om-data",
     packages=find_packages(),
     install_requires=[
-<<<<<<< HEAD
-        "numpy",
-        "tqdm",
-        "ase@git+https://gitlab.com/ase/ase.git@dc86a19a280741aa2b42a08d0fa63a8d0348e225",
-        "quacc[sella]>=0.7.6",
-        "sella==2.3.3",
-=======
         "ase@git+https://gitlab.com/ase/ase.git@dc86a19a280741aa2b42a08d0fa63a8d0348e225",
         "quacc[sella]>=0.7.6",
         "sella==2.3.3",
         "numpy<2"
->>>>>>> e7d185f4
     ],
     include_package_data=True,
 )