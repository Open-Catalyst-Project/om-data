--- conflicted
+++ resolved
@@ -184,11 +184,7 @@
     Get an estimate of the memory requirement for given input in MB.
 
     If the estimate is less than 1000MB, we return 1000MB.
-<<<<<<< HEAD
-    
-=======
-
->>>>>>> aa64ab76
+
     :param atoms: atoms to compute the number of basis functions of
     :param vertical: Which vertical this is for (all metal-organics are
                      UKS, as are all regular open-shell calcs)
