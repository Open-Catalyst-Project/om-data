from enum import Enum
from shutil import which

from ase import Atoms
from ase.calculators.orca import ORCA, OrcaProfile
from sella import Sella
import re

# ECP sizes taken from Table 6.5 in the Orca 5.0.3 manual
ECP_SIZE = {
    **{i: 28 for i in range(37, 55)},
    **{i: 46 for i in range(55, 58)},
    **{i: 28 for i in range(58, 72)},
    **{i: 60 for i in range(72, 87)},
}
BASIS_DICT = {
    "H": 9,
    "He": 9,
    "Li": 17,
    "Be": 22,
    "B": 37,
    "C": 37,
    "N": 37,
    "O": 40,
    "F": 40,
    "Ne": 40,
    "Na": 35,
    "Mg": 35,
    "Al": 43,
    "Si": 43,
    "P": 43,
    "S": 46,
    "Cl": 46,
    "Ar": 46,
    "K": 36,
    "Ca": 36,
    "Sc": 48,
    "Ti": 48,
    "V": 48,
    "Cr": 48,
    "Mn": 48,
    "Fe": 48,
    "Co": 48,
    "Ni": 48,
    "Cu": 48,
    "Zn": 51,
    "Ga": 54,
    "Ge": 54,
    "As": 54,
    "Se": 57,
    "Br": 57,
    "Kr": 57,
    "Rb": 33,
    "Sr": 33,
    "Y": 40,
    "Zr": 40,
    "Nb": 40,
    "Mo": 40,
    "Tc": 40,
    "Ru": 40,
    "Rh": 40,
    "Pd": 40,
    "Ag": 40,
    "Cd": 40,
    "In": 56,
    "Sn": 56,
    "Sb": 56,
    "Te": 59,
    "I": 59,
    "Xe": 59,
    "Cs": 32,
    "Ba": 40,
    "La": 43,
    "Ce": 105,
    "Pr": 105,
    "Nd": 98,
    "Pm": 98,
    "Sm": 98,
    "Eu": 93,
    "Gd": 98,
    "Tb": 98,
    "Dy": 98,
    "Ho": 98,
    "Er": 101,
    "Tm": 101,
    "Yb": 96,
    "Lu": 96,
    "Hf": 43,
    "Ta": 43,
    "W": 43,
    "Re": 43,
    "Os": 43,
    "Ir": 43,
    "Pt": 43,
    "Au": 43,
    "Hg": 46,
    "Tl": 56,
    "Pb": 56,
    "Bi": 56,
    "Po": 59,
    "At": 59,
    "Rn": 59,
}

# ECP sizes taken from Table 6.5 in the Orca 5.0.3 manual
ECP_SIZE = {
    **{i: 28 for i in range(37, 55)},
    **{i: 46 for i in range(55, 58)},
    **{i: 28 for i in range(58, 72)},
    **{i: 60 for i in range(72, 87)},
}
BASIS_DICT = {
    "H": 9,
    "He": 9,
    "Li": 17,
    "Be": 22,
    "B": 37,
    "C": 37,
    "N": 37,
    "O": 40,
    "F": 40,
    "Ne": 40,
    "Na": 35,
    "Mg": 35,
    "Al": 43,
    "Si": 43,
    "P": 43,
    "S": 46,
    "Cl": 46,
    "Ar": 46,
    "K": 36,
    "Ca": 36,
    "Sc": 48,
    "Ti": 48,
    "V": 48,
    "Cr": 48,
    "Mn": 48,
    "Fe": 48,
    "Co": 48,
    "Ni": 48,
    "Cu": 48,
    "Zn": 51,
    "Ga": 54,
    "Ge": 54,
    "As": 54,
    "Se": 57,
    "Br": 57,
    "Kr": 57,
    "Rb": 33,
    "Sr": 33,
    "Y": 40,
    "Zr": 40,
    "Nb": 40,
    "Mo": 40,
    "Tc": 40,
    "Ru": 40,
    "Rh": 40,
    "Pd": 40,
    "Ag": 40,
    "Cd": 40,
    "In": 56,
    "Sn": 56,
    "Sb": 56,
    "Te": 59,
    "I": 59,
    "Xe": 59,
    "Cs": 32,
    "Ba": 40,
    "La": 43,
    "Ce": 105,
    "Pr": 105,
    "Nd": 98,
    "Pm": 98,
    "Sm": 98,
    "Eu": 93,
    "Gd": 98,
    "Tb": 98,
    "Dy": 98,
    "Ho": 98,
    "Er": 101,
    "Tm": 101,
    "Yb": 96,
    "Lu": 96,
    "Hf": 43,
    "Ta": 43,
    "W": 43,
    "Re": 43,
    "Os": 43,
    "Ir": 43,
    "Pt": 43,
    "Au": 43,
    "Hg": 46,
    "Tl": 56,
    "Pb": 56,
    "Bi": 56,
    "Po": 59,
    "At": 59,
    "Rn": 59,
}

ORCA_FUNCTIONAL = "wB97M-V"
ORCA_BASIS = "def2-TZVPD"
ORCA_SIMPLE_INPUT = [
    "EnGrad",
    "RIJCOSX",
    "def2/J",
    "NoUseSym",
    "DIIS",
    "NOSOSCF",
    "NormalConv",
    "DEFGRID3",
    "ALLPOP",
]
ORCA_BLOCKS = [
    "%scf Convergence Tight maxiter 300 end",
    "%elprop Dipole true Quadrupole true end",
    "%output Print[P_ReducedOrbPopMO_L] 1 Print[P_ReducedOrbPopMO_M] 1 Print[P_BondOrder_L] 1 Print[P_BondOrder_M] 1 Print[P_Fockian] 1 Print[P_OrbEn] 2 end",
    '%basis GTOName "def2-tzvpd.bas" end',
    "%scf THRESH 1e-12 TCUT 1e-13 end",
]
NBO_FLAGS = '%nbo NBOKEYLIST = "$NBO NPA NBO E2PERT 0.1 $END" end'
ORCA_ASE_SIMPLE_INPUT = " ".join([ORCA_FUNCTIONAL] + [ORCA_BASIS] + ORCA_SIMPLE_INPUT)
OPT_PARAMETERS = {
    "optimizer": Sella,
    "store_intermediate_results": True,
    "fmax": 0.05,
    "max_steps": 100,
    "optimizer_kwargs": {
        "order": 0,
        "internal": True,
    },
}


class Vertical(Enum):
    Default = "default"
    MetalOrganics = "metal-organics"
<<<<<<< HEAD
=======
    Oss = "open-shell-singlet"
>>>>>>> 30db43b7


def get_symm_break_block(atoms: Atoms, charge: int) -> str:
    """
    Determine the ORCA Rotate block needed to break symmetry in a singlet

    This is determined by taking the sum of atomic numbers less any charge (because
    electrons are negatively charged) and removing any electrons that are in an ECP
    and dividing by 2. This gives the number of occupied orbitals, but since ORCA is
    0-indexed, it gives the index of the LUMO.

    We use a rotation angle of 20 degrees or about a 12% mixture of LUMO into HOMO.
    This is somewhat arbitrary but similar to the default setting in Q-Chem, and seemed
    to perform well in tests of open-shell singlets.
    """
    n_electrons = sum(atoms.get_atomic_numbers()) - charge
    ecp_electrons = sum(
        ECP_SIZE.get(at_num, 0) for at_num in atoms.get_atomic_numbers()
    )
    n_electrons -= ecp_electrons
    lumo = n_electrons // 2
    return f"%scf rotate {{{lumo-1}, {lumo}, 20, 1, 1}} end end"


def get_n_basis(atoms: Atoms) -> int:
    """
    Get the number of basis functions that will be used for the given input.

    We assume our basis is def2-tzvpd. The number of basis functions is used
    to estimate the memory requirments of a given job.

    :param atoms: atoms to compute the number of basis functions of
    :return: number of basis functions as printed by Orca
    """
    nbasis = 0
    for elt in atoms.get_chemical_symbols():
        nbasis += BASIS_DICT[elt]
    return nbasis


def get_mem_estimate(
    atoms: Atoms, vertical: Enum = Vertical.Default, mult: int = 1
) -> int:
    """
    Get an estimate of the memory requirement for given input in MB.

    If the estimate is less than 1000MB, we return 1000MB.

    :param atoms: atoms to compute the number of basis functions of
    :param vertical: Which vertical this is for (all metal-organics are
                     UKS, as are all regular open-shell calcs)
    :param mult: spin multiplicity of input
    :return: estimated (upper-bound) to the memory requirement of this Orca job
    """
    nbasis = get_n_basis(atoms)
    if vertical == Vertical.Default and mult == 1:
        # Default RKS scaling as determined by PDB-ligand pockets in Orca6
        a = 0.0076739752343756434
        b = 361.4745947062764
    else:
        # Default UKS scaling as determined by metal-organics in Orca5
        a = 0.016460518374501867
        b = -320.38502508802776
    mem_est = max(a * nbasis**1.5 + b, 1000)
    return mem_est


def write_orca_inputs(
    atoms: Atoms,
    output_directory,
    charge: int = 0,
    mult: int = 1,
<<<<<<< HEAD
    orcasimpleinput: str = ORCA_ASE_SIMPLE_INPUT,
    orcablocks: str = " ".join(ORCA_BLOCKS),
    vertical: Enum = Vertical.Default,
=======
    nbo: bool = True,
    orcasimpleinput: str = ORCA_ASE_SIMPLE_INPUT,
    orcablocks: str = " ".join(ORCA_BLOCKS),
    vertical: Enum = Vertical.Default,
    scf_MaxIter: int = None,
>>>>>>> 30db43b7
):
    """
    One-off method to be used if you wanted to write inputs for an arbitrary
    system. Primarily used for debugging.
    """

    MyOrcaProfile = OrcaProfile([which("orca")])

    # Include estimate of memory needs
    mem_est = get_mem_estimate(atoms, vertical, mult)
    orcablocks += f" %maxcore {mem_est}"
<<<<<<< HEAD

    if vertical == Vertical.MetalOrganics and mult == 1:
        orcasimpleinput += " UKS"
        orcablocks += f" {get_symm_break_block(atoms, charge)}"

=======
    if not nbo:
        orcasimpleinput += " NONBO NONPA"
    else:
        orcablocks += f" {NBO_FLAGS}"

    if vertical in {Vertical.MetalOrganics, Vertical.Oss} and mult == 1:
        orcasimpleinput += " UKS"
        orcablocks += f" {get_symm_break_block(atoms, charge)}"

    if scf_MaxIter:
        if "maxiter" in orcablocks:
            orcablocks = re.sub(r"maxiter \d+", f"maxiter {scf_MaxIter}", orcablocks)
        else:
            orcablocks += f" %scf MaxIter {scf_MaxIter} end"

>>>>>>> 30db43b7
    calc = ORCA(
        charge=charge,
        mult=mult,
        profile=MyOrcaProfile,
        orcasimpleinput=orcasimpleinput,
        orcablocks=orcablocks,
        directory=output_directory,
    )
    calc.write_inputfiles(atoms, ["energy", "forces"])<|MERGE_RESOLUTION|>--- conflicted
+++ resolved
@@ -235,10 +235,7 @@
 class Vertical(Enum):
     Default = "default"
     MetalOrganics = "metal-organics"
-<<<<<<< HEAD
-=======
     Oss = "open-shell-singlet"
->>>>>>> 30db43b7
 
 
 def get_symm_break_block(atoms: Atoms, charge: int) -> str:
@@ -311,17 +308,11 @@
     output_directory,
     charge: int = 0,
     mult: int = 1,
-<<<<<<< HEAD
-    orcasimpleinput: str = ORCA_ASE_SIMPLE_INPUT,
-    orcablocks: str = " ".join(ORCA_BLOCKS),
-    vertical: Enum = Vertical.Default,
-=======
     nbo: bool = True,
     orcasimpleinput: str = ORCA_ASE_SIMPLE_INPUT,
     orcablocks: str = " ".join(ORCA_BLOCKS),
     vertical: Enum = Vertical.Default,
     scf_MaxIter: int = None,
->>>>>>> 30db43b7
 ):
     """
     One-off method to be used if you wanted to write inputs for an arbitrary
@@ -333,13 +324,6 @@
     # Include estimate of memory needs
     mem_est = get_mem_estimate(atoms, vertical, mult)
     orcablocks += f" %maxcore {mem_est}"
-<<<<<<< HEAD
-
-    if vertical == Vertical.MetalOrganics and mult == 1:
-        orcasimpleinput += " UKS"
-        orcablocks += f" {get_symm_break_block(atoms, charge)}"
-
-=======
     if not nbo:
         orcasimpleinput += " NONBO NONPA"
     else:
@@ -355,7 +339,6 @@
         else:
             orcablocks += f" %scf MaxIter {scf_MaxIter} end"
 
->>>>>>> 30db43b7
     calc = ORCA(
         charge=charge,
         mult=mult,
