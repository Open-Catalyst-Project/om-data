from enum import Enum
from shutil import which

from ase import Atoms
from ase.calculators.orca import ORCA, OrcaProfile
from sella import Sella

# ECP sizes taken from Table 6.5 in the Orca 5.0.3 manual
ECP_SIZE = {
    **{i: 28 for i in range(37, 55)},
    **{i: 46 for i in range(55, 58)},
    **{i: 28 for i in range(58, 72)},
    **{i: 60 for i in range(72, 87)},
}
BASIS_DICT = {
    "H": 9,
    "He": 9,
    "Li": 17,
    "Be": 22,
    "B": 37,
    "C": 37,
    "N": 37,
    "O": 40,
    "F": 40,
    "Ne": 40,
    "Na": 35,
    "Mg": 35,
    "Al": 43,
    "Si": 43,
    "P": 43,
    "S": 46,
    "Cl": 46,
    "Ar": 46,
    "K": 36,
    "Ca": 36,
    "Sc": 48,
    "Ti": 48,
    "V": 48,
    "Cr": 48,
    "Mn": 48,
    "Fe": 48,
    "Co": 48,
    "Ni": 48,
    "Cu": 48,
    "Zn": 51,
    "Ga": 54,
    "Ge": 54,
    "As": 54,
    "Se": 57,
    "Br": 57,
    "Kr": 57,
    "Rb": 33,
    "Sr": 33,
    "Y": 40,
    "Zr": 40,
    "Nb": 40,
    "Mo": 40,
    "Tc": 40,
    "Ru": 40,
    "Rh": 40,
    "Pd": 40,
    "Ag": 40,
    "Cd": 40,
    "In": 56,
    "Sn": 56,
    "Sb": 56,
    "Te": 59,
    "I": 59,
    "Xe": 59,
    "Cs": 32,
    "Ba": 40,
    "La": 43,
    "Ce": 105,
    "Pr": 105,
    "Nd": 98,
    "Pm": 98,
    "Sm": 98,
    "Eu": 93,
    "Gd": 98,
    "Tb": 98,
    "Dy": 98,
    "Ho": 98,
    "Er": 101,
    "Tm": 101,
    "Yb": 96,
    "Lu": 96,
    "Hf": 43,
    "Ta": 43,
    "W": 43,
    "Re": 43,
    "Os": 43,
    "Ir": 43,
    "Pt": 43,
    "Au": 43,
    "Hg": 46,
    "Tl": 56,
    "Pb": 56,
    "Bi": 56,
    "Po": 59,
    "At": 59,
    "Rn": 59,
}

ORCA_FUNCTIONAL = "wB97M-V"
ORCA_BASIS = "def2-TZVPD"
ORCA_SIMPLE_INPUT = [
    "EnGrad",
    "RIJCOSX",
    "def2/J",
    "NoUseSym",
    "DIIS",
    "NOSOSCF",
    "NormalConv",
    "DEFGRID3",
    "ALLPOP",
]
ORCA_BLOCKS = [
    "%scf Convergence Tight maxiter 300 end",
    "%elprop Dipole true Quadrupole true end",
    "%output Print[P_ReducedOrbPopMO_L] 1 Print[P_ReducedOrbPopMO_M] 1 Print[P_BondOrder_L] 1 Print[P_BondOrder_M] 1 Print[P_Fockian] 1 Print[P_OrbEn] 2 end",
    '%basis GTOName "def2-tzvpd.bas" end',
    "%scf THRESH 1e-12 TCUT 1e-13 end",
]
NBO_FLAGS = '%nbo NBOKEYLIST = "$NBO NPA NBO E2PERT 0.1 $END" end'
ORCA_ASE_SIMPLE_INPUT = " ".join([ORCA_FUNCTIONAL] + [ORCA_BASIS] + ORCA_SIMPLE_INPUT)
OPT_PARAMETERS = {
    "optimizer": Sella,
    "store_intermediate_results": True,
    "fmax": 0.05,
    "max_steps": 100,
    "optimizer_kwargs": {
        "order": 0,
        "internal": True,
    },
}


class Vertical(Enum):
    Default = "default"
    MetalOrganics = "metal-organics"


def get_symm_break_block(atoms: Atoms, charge: int) -> str:
    """
    Determine the ORCA Rotate block needed to break symmetry in a singlet

    This is determined by taking the sum of atomic numbers less any charge (because
    electrons are negatively charged) and removing any electrons that are in an ECP
    and dividing by 2. This gives the number of occupied orbitals, but since ORCA is
    0-indexed, it gives the index of the LUMO.

    We use a rotation angle of 20 degrees or about a 12% mixture of LUMO into HOMO.
    This is somewhat arbitrary but similar to the default setting in Q-Chem, and seemed
    to perform well in tests of open-shell singlets.
    """
    n_electrons = sum(atoms.get_atomic_numbers()) - charge
    ecp_electrons = sum(
        ECP_SIZE.get(at_num, 0) for at_num in atoms.get_atomic_numbers()
    )
    n_electrons -= ecp_electrons
    lumo = n_electrons // 2
    return f"%scf rotate {{{lumo-1}, {lumo}, 20, 1, 1}} end end"


def get_n_basis(atoms: Atoms) -> int:
    """
    Get the number of basis functions that will be used for the given input.

    We assume our basis is def2-tzvpd. The number of basis functions is used
    to estimate the memory requirments of a given job.

    :param atoms: atoms to compute the number of basis functions of
    :return: number of basis functions as printed by Orca
    """
    nbasis = 0
    for elt in atoms.get_chemical_symbols():
        nbasis += BASIS_DICT[elt]
    return nbasis


def get_mem_estimate(
    atoms: Atoms, vertical: Enum = Vertical.Default, mult: int = 1
) -> int:
    """
    Get an estimate of the memory requirement for given input in MB.

    If the estimate is less than 1000MB, we return 1000MB.

    :param atoms: atoms to compute the number of basis functions of
    :param vertical: Which vertical this is for (all metal-organics are
                     UKS, as are all regular open-shell calcs)
    :param mult: spin multiplicity of input
    :return: estimated (upper-bound) to the memory requirement of this Orca job
    """
    nbasis = get_n_basis(atoms)
    if vertical == Vertical.Default and mult == 1:
        # Default RKS scaling as determined by PDB-ligand pockets in Orca6
        a = 0.0076739752343756434
        b = 361.4745947062764
    else:
        # Default UKS scaling as determined by metal-organics in Orca5
        a = 0.016460518374501867
        b = -320.38502508802776
    mem_est = max(a * nbasis**1.5 + b, 1000)
    return mem_est


def write_orca_inputs(
    atoms: Atoms,
    output_directory,
    charge: int = 0,
    mult: int = 1,
    nbo: bool = True,
    orcasimpleinput: str = ORCA_ASE_SIMPLE_INPUT,
    orcablocks: str = " ".join(ORCA_BLOCKS),
    vertical: Enum = Vertical.Default,
):
    """
    One-off method to be used if you wanted to write inputs for an arbitrary
    system. Primarily used for debugging.
    """

    MyOrcaProfile = OrcaProfile([which("orca")])

    # Include estimate of memory needs
    mem_est = get_mem_estimate(atoms, vertical, mult)
    orcablocks += f" %maxcore {mem_est}"
<<<<<<< HEAD
=======
    if not nbo:
        orcasimpleinput += " NONBO NONPA"
    else:
        orcablocks += f" {NBO_FLAGS}"
>>>>>>> e29bda8e

    if vertical == Vertical.MetalOrganics and mult == 1:
        orcasimpleinput += " UKS"
        orcablocks += f" {get_symm_break_block(atoms, charge)}"

    calc = ORCA(
        charge=charge,
        mult=mult,
        profile=MyOrcaProfile,
        orcasimpleinput=orcasimpleinput,
        orcablocks=orcablocks,
        directory=output_directory,
    )
    calc.write_inputfiles(atoms, ["energy", "forces"])<|MERGE_RESOLUTION|>--- conflicted
+++ resolved
@@ -225,13 +225,10 @@
     # Include estimate of memory needs
     mem_est = get_mem_estimate(atoms, vertical, mult)
     orcablocks += f" %maxcore {mem_est}"
-<<<<<<< HEAD
-=======
     if not nbo:
         orcasimpleinput += " NONBO NONPA"
     else:
         orcablocks += f" {NBO_FLAGS}"
->>>>>>> e29bda8e
 
     if vertical == Vertical.MetalOrganics and mult == 1:
         orcasimpleinput += " UKS"
