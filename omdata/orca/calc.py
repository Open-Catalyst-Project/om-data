--- conflicted
+++ resolved
@@ -135,11 +135,7 @@
         "internal": True,
     },
 }
-<<<<<<< HEAD
-MEDIUM_OPT_PARAMETERS = {
-=======
 OPT_PARAMETERS = {
->>>>>>> 8e972235
     "optimizer": Sella,
     "store_intermediate_results": True,
     "fmax": 0.05,
