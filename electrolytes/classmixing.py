"""classmixing.py
Author: Muhammad R. Hasyim

Script to generate a list of random electrolytes based on their classifications using an object-oriented approach. Classifications for doing non-RPMD simulations:
(1) 40% Salt in protic solvents
(2) 40% Salt in polar aprotic solvents
(3) 10% Salt in ionic liquids
(4) 5% Molten salt 
(5) 5% Aqueous electrolytes
To change these ratios manually, go to Line 544-550. For RPMD simulations:
(1) 30% Salt in protic solvents
(2) 30% Salt in aprotic solvents
(3) 40% Aqueous electrolytes

If we turn on the flag, --random-only, then these ratios are ignored and we go with fully random mixtures.
"""

import re
import pandas as pd
import numpy as np
from pulp import LpProblem, LpVariable, lpSum, LpMinimize
from abc import ABC, abstractmethod
from typing import List, Tuple, Dict, Any
import csv
import argparse
import textwrap
<<<<<<< HEAD
=======
from math import gcd
from functools import reduce
>>>>>>> b4fcf07a

class SpeciesSelector:
    """Utility class for selecting chemical species."""
    
    def __init__(self):
        """Initializes the SpeciesSelector with a list of lanthanides."""
        self.lanthanides = [
            "La", "Ce", "Pr", "Nd", "Pm", "Sm",
            "Eu", "Gd", "Tb", "Dy", "Ho", "Er",
            "Tm", "Yb", "Lu"
        ]
        
    def contains_lanthanide(self, strings: List[str]) -> bool:
        """Checks if any of the given strings contain a lanthanide.

        Args:
            strings: A list of chemical species formulas.

        Returns:
            bool: True if any string contains a lanthanide, False otherwise.
        """
        return any(lanthanide in string for string in strings for lanthanide in self.lanthanides)
    
    def check_for_duplicates(self, existing_species: List[str], selected_species: List[str]) -> bool:
        """Checks for duplicates between existing and selected species.

        Args:
            existing_species: A list of existing species formulas.
            selected_species: A list of selected species formulas.

        Returns:
            bool: True if there are duplicates, False otherwise.
        """
        existing_cleaned = [re.split(r'[+-]', formula)[0] for formula in existing_species]
        selected_cleaned = [re.split(r'[+-]', formula)[0] for formula in selected_species]
        return any(selected in existing_cleaned for selected in selected_cleaned)
    
    def choose_species(self, species: pd.DataFrame, max_comp: int, existing_species: List[str], 
                      solvent: bool = False) -> Tuple:
        """Randomly selects species from the given DataFrame."""
        if len(species) == 0:
            # Return empty lists if no species available
            return ([], [], [], []) if solvent else ([], [])
        
        # Don't try to select more components than available species
        max_comp = min(max_comp, len(species))
        
        formulas = self.lanthanides
        while self.contains_lanthanide(formulas) or self.check_for_duplicates(existing_species, formulas):
            # Choose a number of components between 1 and max_comp
            n_components = np.random.randint(1, max_comp + 1)
            indices = np.random.choice(len(species), size=n_components, replace=False)
            formulas = np.array(species["formula"])[indices].tolist()
            
            if not self.contains_lanthanide(formulas) and not self.check_for_duplicates(existing_species, formulas):
                break
        
        if solvent:
            return (np.array(species["formula"])[indices].tolist(),
                   np.array(species["charge"])[indices].tolist(),
                   np.array(species["min_temperature"])[indices].tolist(),
                   np.array(species["max_temperature"])[indices].tolist())
        else:
            return (np.array(species["formula"])[indices].tolist(),
                   np.array(species["charge"])[indices].tolist())

class ChargeSolver:
    """Utility class for solving charge equations."""
    
    @staticmethod
    def solve_single_equation(coefficients: List[float]) -> List[int]:
        """Solves a single charge balance equation.

        Args:
            coefficients: List of coefficients representing the charges.

        Returns:
            List[int]: List of integer solutions for the coefficients.
        """
        prob = LpProblem("Integer_Solution_Problem", LpMinimize)
        x = [LpVariable(f"x{i}", 1, 5, cat='Integer') for i in range(len(coefficients))]
        prob += lpSum(coeff * var for coeff, var in zip(coefficients, x)) == 0
        prob.solve()
        return [int(v.varValue) for v in prob.variables()[1:]]

class Electrolyte(ABC):
    """Base class for all electrolyte types."""
    
    Avog = 6.023e23
    
    def __init__(self, species_selector: SpeciesSelector, charge_solver: ChargeSolver, 
                 is_rpmd: bool = False, max_cations: int = 4, max_anions: int = 4, 
                 max_solvents: int = 4):
        """Initializes the Electrolyte with species selector and charge solver.

        Args:
            species_selector: Instance of SpeciesSelector for selecting species.
            charge_solver: Instance of ChargeSolver for solving charge equations.
            is_rpmd: Boolean indicating if the electrolyte is for RPMD simulations.
            max_cations: Maximum number of cation species (default: 4)
            max_anions: Maximum number of anion species (default: 4)
            max_solvents: Maximum number of solvent species (default: 4)
        """
        self.species_selector = species_selector
        self.charge_solver = charge_solver
        self.max_cations = max_cations
        self.max_anions = max_anions
        self.max_solvents = max_solvents
        self.fac = 0.05
        self.cations = []
        self.anions = []
        self.solvents = []
        self.cat_charges = []
        self.an_charges = []
        self.stoich = []
        self.stoich_solv = []
        self.min_temp = 0
        self.max_temp = 0
        self.is_rpmd = is_rpmd
    
    def generate(self, cations_df: pd.DataFrame, anions_df: pd.DataFrame, 
                solvents_df: pd.DataFrame) -> None:
        """Template method for generating electrolytes.

        Args:
            cations_df: DataFrame containing cation species.
            anions_df: DataFrame containing anion species.
            solvents_df: DataFrame containing solvent species.
        """
        # Store original dataframes for special cases (like IL)
        self.original_cations_df = cations_df
        self.original_anions_df = anions_df
        
        # Apply RPMD filtering if needed
        if self.is_rpmd:
            cations_df = cations_df[cations_df['in_rpmd']].copy()
            anions_df = anions_df[anions_df['in_rpmd']].copy()
            solvents_df = solvents_df[solvents_df['in_rpmd']].copy()
        
        # 1. Filter compatible species
        filtered_cations, filtered_anions, filtered_solvents = self._filter_species(
            cations_df, anions_df, solvents_df)
        
        # 2. Generate main species
        self._generate_main_species(filtered_cations, filtered_anions)
        
        # 3. Generate solvents (if any)
        self._generate_solvents(filtered_solvents)
        
        # 4. Set temperature range
        self._set_temperature_range()
    
    def _generate_main_species(self, cations_df: pd.DataFrame, anions_df: pd.DataFrame) -> None:
        """Generate cations and anions and solve charge balance."""
        # Generate species with separate max components for each
        self.cations, self.cat_charges = self.species_selector.choose_species(
            cations_df, self.max_cations, [])
        self.anions, self.an_charges = self.species_selector.choose_species(
            anions_df, self.max_anions, self.cations)
        
        # Solve charge balance
        charges = self.cat_charges + self.an_charges
        self.stoich = self.charge_solver.solve_single_equation(charges)
    
    @abstractmethod
    def _filter_species(self, cations_df: pd.DataFrame, anions_df: pd.DataFrame, 
                       solvents_df: pd.DataFrame) -> Tuple[pd.DataFrame, pd.DataFrame, pd.DataFrame]:
        """Filter species based on electrolyte type.

        Args:
            cations_df: DataFrame containing cation species.
            anions_df: DataFrame containing anion species.
            solvents_df: DataFrame containing solvent species.

        Returns:
            Tuple: Filtered DataFrames for cations, anions, and solvents.
        """
        pass
    
    @abstractmethod
    def _generate_solvents(self, solvents_df: pd.DataFrame) -> None:
        """Generate solvents for the electrolyte.

        Args:
            solvents_df: DataFrame containing solvent species.
        """
        pass
    
    @abstractmethod
    def _set_temperature_range(self) -> None:
        """Set the temperature range for the electrolyte."""
        pass
    
    def to_dict(self, name: str) -> Dict[str, Any]:
        """Convert electrolyte data to dictionary format for CSV."""
        # Extract concentration from name suffix
        is_low_conc = '-lowconc' in name
        distance = 2.25 if is_low_conc else 1.75
        
        # Calculate actual concentrations
        conc = 0.62035049089/distance**3  # number per nm3
        salt_molfrac = np.array(self.stoich)/sum(self.stoich) if len(self.stoich) > 0 else []
        salt_conc = salt_molfrac * conc / self.Avog * 1e24 if len(salt_molfrac) > 0 else []
        
        entry = {
            'category': 'random',
            'comment/name': name,
            'DOI': '',
            'units': 'number' if isinstance(self, MoltenSaltElectrolyte) else 'mass',
            'temperature': self.min_temp
        }
        
        # Create entries for each type up to their maximum
        for i in range(max(self.max_cations, self.max_anions, self.max_solvents)):
            # Cations
            if i < self.max_cations:
                entry[f'cation{i+1}'] = self.cations[i] if i < len(self.cations) else ''
                entry[f'cation{i+1}_conc'] = salt_conc[i] if i < len(salt_conc) else ''
                
            # Anions
            if i < self.max_anions:
                entry[f'anion{i+1}'] = self.anions[i] if i < len(self.anions) else ''
                entry[f'anion{i+1}_conc'] = salt_conc[i+len(self.cations)] if i+len(self.cations) < len(salt_conc) else ''
                
            # Solvents
            if i < self.max_solvents:
                entry[f'solvent{i+1}'] = self.solvents[i] if i < len(self.solvents) else ''
<<<<<<< HEAD
                entry[f'solvent{i+1}_ratio'] = (self.stoich_solv[i]/min(self.stoich_solv) 
                                              if i < len(self.stoich_solv) and len(self.stoich_solv) > 0 
                                              else '')
=======
                
                # Special handling for ionic liquid solvents
                if isinstance(self, IonicLiquidElectrolyte) and len(self.stoich_solv) > 0:
                    # For ionic liquids, normalize while preserving charge balance relationships
                    if i < len(self.stoich_solv):
                        # Find the GCD of all stoich values to maintain integer relationships
                        def find_gcd(list_of_nums):
                            # Convert to integers if they're not already
                            ints = [int(x) for x in list_of_nums]
                            # Find GCD of the list
                            return reduce(gcd, ints)
                        
                        # Calculate GCD and normalize by dividing all values by it
                        common_divisor = find_gcd(self.stoich_solv)
                        normalized_value = self.stoich_solv[i] / common_divisor
                        entry[f'solvent{i+1}_ratio'] = normalized_value
                    else:
                        entry[f'solvent{i+1}_ratio'] = ''
                else:
                    # For other solvents, normalize by dividing by minimum as before
                    entry[f'solvent{i+1}_ratio'] = (self.stoich_solv[i]/min(self.stoich_solv) 
                                                  if i < len(self.stoich_solv) and len(self.stoich_solv) > 0 
                                                  else '')
>>>>>>> b4fcf07a
        
        return entry

class AqueousElectrolyte(Electrolyte):
    """Class for aqueous electrolytes."""
    
    def _filter_species(self, cations_df: pd.DataFrame, anions_df: pd.DataFrame,
                       solvents_df: pd.DataFrame) -> Tuple[pd.DataFrame, pd.DataFrame, pd.DataFrame]:
        """Filter species for aqueous electrolytes.

        Args:
            cations_df: DataFrame containing cation species.
            anions_df: DataFrame containing anion species.
            solvents_df: DataFrame containing solvent species.

        Returns:
            Tuple: Filtered DataFrames for cations, anions, and solvents.
        """
        return (cations_df[cations_df['in_aq']].copy(),
                anions_df[anions_df['in_aq']].copy(),
                pd.DataFrame())  # No need for solvents DataFrame
    
    def _generate_solvents(self, solvents_df: pd.DataFrame) -> None:
        """Generate solvents for aqueous electrolytes.

        Args:
            solvents_df: DataFrame containing solvent species.
        """
        self.solvents = ['H2O']
        self.stoich_solv = [1]
    
    def _set_temperature_range(self) -> None:
        """Set the temperature range for aqueous electrolytes."""
        self.min_temp = (1 + self.fac) * 273
        self.max_temp = (1 - self.fac) * 373

class ProticElectrolyte(Electrolyte):
    """Class for protic electrolytes."""
    
    def _filter_species(self, cations_df: pd.DataFrame, anions_df: pd.DataFrame,
                       solvents_df: pd.DataFrame) -> Tuple[pd.DataFrame, pd.DataFrame, pd.DataFrame]:
        """Filter species for protic electrolytes.

        Args:
            cations_df: DataFrame containing cation species.
            anions_df: DataFrame containing anion species.
            solvents_df: DataFrame containing solvent species.

        Returns:
            Tuple: Filtered DataFrames for cations, anions, and solvents.
        """
        return (cations_df[cations_df['in_protic']].copy(),
                anions_df[anions_df['in_protic']].copy(),
                solvents_df[solvents_df['protic']].copy())
    
    def _generate_solvents(self, solvents_df: pd.DataFrame) -> None:
        """Generate solvents for protic electrolytes.

        Args:
            solvents_df: DataFrame containing solvent species.
        """
        self.solvents, _, min_temps, max_temps = self.species_selector.choose_species(
            solvents_df, self.max_solvents, self.cations + self.anions, solvent=True)
        self.stoich_solv = np.random.randint(1, self.max_solvents + 1, size=len(self.solvents))
        
        # Calculate temperature range
        solv_molfrac = np.array(self.stoich_solv)/sum(self.stoich_solv)
        self.min_temp = (1 + self.fac) * np.sum(np.array(min_temps) * solv_molfrac)
        self.max_temp = (1 - self.fac) * np.sum(np.array(max_temps) * solv_molfrac)
    
    def _set_temperature_range(self) -> None:
        """Set the temperature range for protic electrolytes."""
        # Temperature range is set in _generate_solvents for this class
        pass

class AproticElectrolyte(Electrolyte):
    """Class for aprotic electrolytes."""
    
    def _filter_species(self, cations_df: pd.DataFrame, anions_df: pd.DataFrame,
                       solvents_df: pd.DataFrame) -> Tuple[pd.DataFrame, pd.DataFrame, pd.DataFrame]:
        """Filter species for aprotic electrolytes.

        Args:
            cations_df: DataFrame containing cation species.
            anions_df: DataFrame containing anion species.
            solvents_df: DataFrame containing solvent species.

        Returns:
            Tuple: Filtered DataFrames for cations, anions, and solvents.
        """
        return (cations_df[cations_df['in_aprotic']].copy(),
                anions_df[anions_df['in_aprotic']].copy(),
                solvents_df[solvents_df['polar_aprotic']].copy())
    
    def _generate_solvents(self, solvents_df: pd.DataFrame) -> None:
        """Generate solvents for aprotic electrolytes.

        Args:
            solvents_df: DataFrame containing solvent species.
        """
        self.solvents, _, min_temps, max_temps = self.species_selector.choose_species(
            solvents_df, self.max_solvents, self.cations + self.anions, solvent=True)
        self.stoich_solv = np.random.randint(1, self.max_solvents + 1, size=len(self.solvents))
        
        # Calculate temperature range
        solv_molfrac = np.array(self.stoich_solv)/sum(self.stoich_solv)
        self.min_temp = (1 + self.fac) * np.sum(np.array(min_temps) * solv_molfrac)
        self.max_temp = (1 - self.fac) * np.sum(np.array(max_temps) * solv_molfrac)
    
    def _set_temperature_range(self) -> None:
        """Set the temperature range for aprotic electrolytes."""
        # Temperature range is set in _generate_solvents for this class
        pass

class IonicLiquidElectrolyte(Electrolyte):
    """Class for ionic liquid electrolytes."""
    
    def _filter_species(self, cations_df: pd.DataFrame, anions_df: pd.DataFrame,
                       solvents_df: pd.DataFrame) -> Tuple[pd.DataFrame, pd.DataFrame, pd.DataFrame]:
        """Filter species for ionic liquid electrolytes.

        Args:
            cations_df: DataFrame containing cation species.
            anions_df: DataFrame containing anion species.
            solvents_df: DataFrame containing solvent species.

        Returns:
            Tuple: Filtered DataFrames for cations, anions, and solvents.
        """
        return (cations_df[cations_df['in_IL']].copy(),
                anions_df[anions_df['in_IL']].copy(),
                pd.DataFrame())  # We'll handle IL components separately
    
    def _generate_solvents(self, solvents_df: pd.DataFrame) -> None:
<<<<<<< HEAD
        """Generate solvents for ionic liquid electrolytes.

        Args:
            solvents_df: DataFrame containing solvent species.
        """
=======
        """Generate solvents for ionic liquid electrolytes."""
>>>>>>> b4fcf07a
        # Generate IL components as solvents using original dataframes
        il_solv_cations = self.original_cations_df[self.original_cations_df['IL_comp']].copy()
        il_solv_anions = self.original_anions_df[self.original_anions_df['IL_comp']].copy()
        
<<<<<<< HEAD
=======
        # Select ionic liquid components
>>>>>>> b4fcf07a
        solv1, solv_charges1 = self.species_selector.choose_species(
            il_solv_cations, self.max_cations, self.cations + self.anions)
        solv2, solv_charges2 = self.species_selector.choose_species(
            il_solv_anions, self.max_cations, self.cations + self.anions + solv1)
        
<<<<<<< HEAD
        self.solvents = solv1 + solv2
        self.stoich_solv = self.charge_solver.solve_single_equation(solv_charges1 + solv_charges2)
    
    def _set_temperature_range(self) -> None:
        """Set the temperature range for ionic liquid electrolytes."""
        self.min_temp = 300
        self.max_temp = 400

class MoltenSaltElectrolyte(Electrolyte):
    """Class for molten salt electrolytes."""
    
    def _filter_species(self, cations_df: pd.DataFrame, anions_df: pd.DataFrame,
                       solvents_df: pd.DataFrame) -> Tuple[pd.DataFrame, pd.DataFrame, pd.DataFrame]:
        """Filter species for molten salt electrolytes.

        Args:
            cations_df: DataFrame containing cation species.
            anions_df: DataFrame containing anion species.
            solvents_df: DataFrame containing solvent species.

        Returns:
            Tuple: Filtered DataFrames for cations, anions, and solvents.
        """
        return (cations_df[cations_df['MS_comp']].copy(),
                anions_df[anions_df['MS_comp']].copy(),
                pd.DataFrame())  # No solvents for molten salt
    
    def _generate_solvents(self, solvents_df: pd.DataFrame) -> None:
        """Generate solvents for molten salt electrolytes.

        Args:
            solvents_df: DataFrame containing solvent species.
        """
        self.solvents = []
        self.stoich_solv = []
    
    def _set_temperature_range(self) -> None:
        """Set the temperature range for molten salt electrolytes."""
        self.min_temp = 1000
        self.max_temp = 1300

class RandomElectrolyte(Electrolyte):
    """Class for completely random electrolytes without type constraints."""
    
    def __init__(self, species_selector: SpeciesSelector, charge_solver: ChargeSolver, 
                 is_rpmd: bool = False, max_cations: int = 4, max_anions: int = 4, 
                 max_solvents: int = 4):
        """Initializes the RandomElectrolyte with species selector and charge solver.

        Args:
            species_selector: Instance of SpeciesSelector for selecting species.
            charge_solver: Instance of ChargeSolver for solving charge equations.
            is_rpmd: Boolean indicating if the electrolyte is for RPMD simulations.
            max_cations: Maximum number of cation species (default: 4)
            max_anions: Maximum number of anion species (default: 4)
            max_solvents: Maximum number of solvent species (default: 4)
        """
        super().__init__(species_selector, charge_solver, is_rpmd, max_cations, max_anions, max_solvents)
    
    def _filter_species(self, cations_df: pd.DataFrame, anions_df: pd.DataFrame,
                       solvents_df: pd.DataFrame) -> Tuple[pd.DataFrame, pd.DataFrame, pd.DataFrame]:
        """Filter species for random electrolytes (no filtering).

        Args:
            cations_df: DataFrame containing cation species.
            anions_df: DataFrame containing anion species.
            solvents_df: DataFrame containing solvent species.

        Returns:
            Tuple: Filtered DataFrames for cations, anions, and solvents (all available).
        """
        # No filtering for random electrolytes, use all available species
        if self.is_rpmd:
            return (cations_df[cations_df['in_rpmd']].copy(),
                   anions_df[anions_df['in_rpmd']].copy(),
                   solvents_df[solvents_df['in_rpmd']].copy())
        return cations_df.copy(), anions_df.copy(), solvents_df.copy()
    
    def _generate_solvents(self, solvents_df: pd.DataFrame) -> None:
        """Generate solvents for random electrolytes.

        Args:
            solvents_df: DataFrame containing solvent species.
        """
        self.solvents, _, min_temps, max_temps = self.species_selector.choose_species(
            solvents_df, self.max_solvents, self.cations + self.anions, solvent=True)
        self.stoich_solv = np.random.randint(1, self.max_solvents + 1, size=len(self.solvents))
        
        # Calculate temperature range
        solv_molfrac = np.array(self.stoich_solv)/sum(self.stoich_solv)
        self.min_temp = (1 + self.fac) * np.sum(np.array(min_temps) * solv_molfrac)
        self.max_temp = (1 - self.fac) * np.sum(np.array(max_temps) * solv_molfrac)
    
    def _set_temperature_range(self) -> None:
        """Set the temperature range for random electrolytes."""
        # Temperature range is set in _generate_solvents for this class
        pass
    
    def to_dict(self, name: str) -> Dict[str, Any]:
        """Convert to dictionary using parent class implementation.

        Args:
            name: Name of the electrolyte.

        Returns:
            Dict[str, Any]: Dictionary representation of the electrolyte data.
        """
        return super().to_dict(name)  # Use parent class implementation with mass units

class ElectrolyteFactory:
    """Factory class for creating different types of electrolytes."""
    
    def __init__(self, is_rpmd: bool = False, random_only: bool = False,
                 max_cations: int = 4, max_anions: int = 4, max_solvents: int = 4):
        """Initializes the ElectrolyteFactory with species selector and charge solver.

        Args:
            is_rpmd: Boolean indicating if the factory is for RPMD simulations.
            random_only: Boolean indicating if only random electrolytes should be created.
            max_cations: Maximum number of cation species (default: 4)
            max_anions: Maximum number of anion species (default: 4)
            max_solvents: Maximum number of solvent species (default: 4)
        """
        self.species_selector = SpeciesSelector()
        self.charge_solver = ChargeSolver()
        self.is_rpmd = is_rpmd
        self.random_only = random_only
        self.max_cations = max_cations
        self.max_anions = max_anions
        self.max_solvents = max_solvents
        
        if random_only:
            self.class_probabilities = {'random': 1.0}
        elif is_rpmd:
            # RPMD electrolytes are always aqueous or protic or aprotic.
            # We want to make sure that we have a good mix of all three.
            # But there's no point of simulating molten salt electrolytes and ionic liquids in RPMD.
            self.class_probabilities = {
                'protic': 0.3,
                'aprotic': 0.3,
                'aq': 0.4
            }
        else:
            self.class_probabilities = {
                'protic': 0.40,
                'aprotic': 0.40,
                'IL': 0.1,
                'MS': 0.05,
                'aq': 0.05
            }
            
        self.class_mapping = {
            'protic': ProticElectrolyte,
            'aprotic': AproticElectrolyte,
            'IL': IonicLiquidElectrolyte,
            'MS': MoltenSaltElectrolyte,
            'aq': AqueousElectrolyte,
            'random': RandomElectrolyte
        }
    
    def create_electrolyte(self, cations_df: pd.DataFrame, anions_df: pd.DataFrame, 
                          solvents_df: pd.DataFrame) -> Tuple[Electrolyte, str]:
        """Creates an electrolyte based on the selected class.
=======
        # Ensure we have at least one cation and one anion
        if not solv1 and len(il_solv_cations) > 0:
            idx = 0  # Select first available cation
            solv1 = [il_solv_cations.iloc[idx]['formula']]
            solv_charges1 = [il_solv_cations.iloc[idx]['charge']]
        
        if not solv2 and len(il_solv_anions) > 0:
            idx = 0  # Select first available anion
            solv2 = [il_solv_anions.iloc[idx]['formula']]
            solv_charges2 = [il_solv_anions.iloc[idx]['charge']]
        
        # At this point, we should have both cations and anions
        # Now use a simple balancing approach to ensure perfect charge neutrality
        if solv1 and solv2:
            # Use the charge solver to find the optimal ratio for charge balance
            cat_charge = solv_charges1[0]
            an_charge = solv_charges2[0]  # This is already negative
            
            # Solve the charge balance equation: cat_charge * x + an_charge * y = 0
            # We need to find integer values for x and y
            coefficients = [0, cat_charge, an_charge]  # First 0 is for the objective function
            solution = self.charge_solver.solve_single_equation(coefficients)
            
            # Extract the solution values
            cat_count = solution[0]
            an_count = solution[1]
            
            # Keep only the first cation and anion with the calculated ratio
            self.solvents = [solv1[0], solv2[0]]
            self.stoich_solv = [cat_count, an_count]
            
            # Check the charge balance
            total_charge = cat_charge * cat_count + an_charge * an_count
            print(f"IL solvent pair: {self.solvents[0]} (charge {cat_charge}, ratio {cat_count}) and "
                  f"{self.solvents[1]} (charge {an_charge}, ratio {an_count})")
            print(f"Charge balance check: {total_charge}")
        else:
            # If we couldn't find IL components, fall back to the standard behavior
            # using the regular solvents dataframe
            super()._generate_solvents(solvents_df)
    
    def _set_temperature_range(self) -> None:
        """Set the temperature range for ionic liquid electrolytes."""
        self.min_temp = 300
        self.max_temp = 400

class MoltenSaltElectrolyte(Electrolyte):
    """Class for molten salt electrolytes."""
    
    def _filter_species(self, cations_df: pd.DataFrame, anions_df: pd.DataFrame,
                       solvents_df: pd.DataFrame) -> Tuple[pd.DataFrame, pd.DataFrame, pd.DataFrame]:
        """Filter species for molten salt electrolytes.

        Args:
            cations_df: DataFrame containing cation species.
            anions_df: DataFrame containing anion species.
            solvents_df: DataFrame containing solvent species.

        Returns:
            Tuple: Filtered DataFrames for cations, anions, and solvents.
        """
        return (cations_df[cations_df['MS_comp']].copy(),
                anions_df[anions_df['MS_comp']].copy(),
                pd.DataFrame())  # No solvents for molten salt
    
    def _generate_solvents(self, solvents_df: pd.DataFrame) -> None:
        """Generate solvents for molten salt electrolytes.

        Args:
            solvents_df: DataFrame containing solvent species.
        """
        self.solvents = []
        self.stoich_solv = []
    
    def _set_temperature_range(self) -> None:
        """Set the temperature range for molten salt electrolytes."""
        self.min_temp = 1000
        self.max_temp = 1300

class RandomElectrolyte(Electrolyte):
    """Class for completely random electrolytes without type constraints."""
    
    def __init__(self, species_selector: SpeciesSelector, charge_solver: ChargeSolver, 
                 is_rpmd: bool = False, max_cations: int = 4, max_anions: int = 4, 
                 max_solvents: int = 4):
        """Initializes the RandomElectrolyte with species selector and charge solver.

        Args:
            species_selector: Instance of SpeciesSelector for selecting species.
            charge_solver: Instance of ChargeSolver for solving charge equations.
            is_rpmd: Boolean indicating if the electrolyte is for RPMD simulations.
            max_cations: Maximum number of cation species (default: 4)
            max_anions: Maximum number of anion species (default: 4)
            max_solvents: Maximum number of solvent species (default: 4)
        """
        super().__init__(species_selector, charge_solver, is_rpmd, max_cations, max_anions, max_solvents)
    
    def _filter_species(self, cations_df: pd.DataFrame, anions_df: pd.DataFrame,
                       solvents_df: pd.DataFrame) -> Tuple[pd.DataFrame, pd.DataFrame, pd.DataFrame]:
        """Filter species for random electrolytes (no filtering).
>>>>>>> b4fcf07a

        Args:
            cations_df: DataFrame containing cation species.
            anions_df: DataFrame containing anion species.
            solvents_df: DataFrame containing solvent species.

        Returns:
<<<<<<< HEAD
            Tuple: The created electrolyte and its class name.
        """
        # Randomly select electrolyte class based on probabilities
        elyte_class = np.random.choice(
            list(self.class_probabilities.keys()),
            p=list(self.class_probabilities.values())
        )
        
        # Create and generate the electrolyte with specified max components
        electrolyte = self.class_mapping[elyte_class](
            self.species_selector, 
            self.charge_solver, 
            self.is_rpmd,
            max_cations=self.max_cations,
            max_anions=self.max_anions,
            max_solvents=self.max_solvents
        )
        electrolyte.generate(cations_df, anions_df, solvents_df)
        return electrolyte, elyte_class

def generate_electrolytes(is_rpmd: bool = False, 
                         input_files: Dict[str, str] = None,
                         output_file: str = None,
                         n_random: int = None,
                         random_only: bool = False,
                         max_cations: int = 4,
                         max_anions: int = 4,
                         max_solvents: int = 4,
                         required_solvent: str = None,
                         required_cation: str = None,
                         required_anion: str = None) -> pd.DataFrame:
    """Generate electrolytes with given parameters.

    Args:
        is_rpmd: Whether to generate electrolytes for RPMD simulations.
        input_files: Dictionary with paths to input files.
        output_file: Path to output file.
        n_random: Number of random electrolytes to generate.
        random_only: Whether to generate only random electrolytes.
        max_cations: Maximum number of cation species (default: 4)
        max_anions: Maximum number of anion species (default: 4)
        max_solvents: Maximum number of solvent species (default: 4)
        required_solvent: Comma-separated string of required solvent species
        required_cation: Comma-separated string of required cation species
        required_anion: Comma-separated string of required anion species

    Returns:
        pd.DataFrame: Generated electrolytes dataframe.
    """
    # Set default values
    if input_files is None:
        input_files = {
            'cations': 'cations.csv',
            'anions': 'anions.csv',
            'solvents': 'solvent.csv'
        }
    
    if output_file is None:
        output_file = 'rpmd_elytes.csv' if is_rpmd else 'ml_elytes.csv'
        
    if n_random is None:
        n_random = 20 if is_rpmd else (1000 if random_only else 3000)
    
    # Load data
    cations_df = pd.read_csv(input_files['cations'])
    anions_df = pd.read_csv(input_files['anions'])
    solvents_df = pd.read_csv(input_files['solvents'])
    
    try:
        elytes = pd.read_csv(output_file)
    except FileNotFoundError:
        # Create empty DataFrame with correct columns if file doesn't exist
        elytes = pd.DataFrame(columns=['category', 'comment/name', 'DOI', 'units', 'temperature'] + 
                            [f'{t}{i}' for t in ['cation', 'anion', 'solvent'] 
                             for i in range(1, 5)] +
                            [f'{t}{i}_{"conc" if t != "solvent" else "ratio"}' 
                             for t in ['cation', 'anion', 'solvent'] for i in range(1, 5)])
    
    # Initialize factory with max component parameters
    factory = ElectrolyteFactory(
        is_rpmd=is_rpmd,
        random_only=random_only,
        max_cations=max_cations,
        max_anions=max_anions,
        max_solvents=max_solvents
    )
    
    # Process required species if in random-only mode
    required_species = {
        'solvents': set(),
        'cations': set(),
        'anions': set()
    }
    
    if random_only:
        if required_solvent:
            required_species['solvents'] = {s.strip() for s in required_solvent.split(',')}
            # Verify all required solvents exist in the database
            for solv in required_species['solvents']:
                if solv not in solvents_df['formula'].values:
                    raise ValueError(f"Required solvent {solv} not found in solvent database")
        
=======
            Tuple: Filtered DataFrames for cations, anions, and solvents (all available).
        """
        # No filtering for random electrolytes, use all available species
        if self.is_rpmd:
            return (cations_df[cations_df['in_rpmd']].copy(),
                   anions_df[anions_df['in_rpmd']].copy(),
                   solvents_df[solvents_df['in_rpmd']].copy())
        return cations_df.copy(), anions_df.copy(), solvents_df.copy()
    
    def _generate_solvents(self, solvents_df: pd.DataFrame) -> None:
        """Generate solvents for random electrolytes.

        Args:
            solvents_df: DataFrame containing solvent species.
        """
        self.solvents, _, min_temps, max_temps = self.species_selector.choose_species(
            solvents_df, self.max_solvents, self.cations + self.anions, solvent=True)
        self.stoich_solv = np.random.randint(1, self.max_solvents + 1, size=len(self.solvents))
        
        # Calculate temperature range
        solv_molfrac = np.array(self.stoich_solv)/sum(self.stoich_solv)
        self.min_temp = (1 + self.fac) * np.sum(np.array(min_temps) * solv_molfrac)
        self.max_temp = (1 - self.fac) * np.sum(np.array(max_temps) * solv_molfrac)
    
    def _set_temperature_range(self) -> None:
        """Set the temperature range for random electrolytes."""
        # Temperature range is set in _generate_solvents for this class
        pass
    
    def to_dict(self, name: str) -> Dict[str, Any]:
        """Convert to dictionary using parent class implementation.

        Args:
            name: Name of the electrolyte.

        Returns:
            Dict[str, Any]: Dictionary representation of the electrolyte data.
        """
        return super().to_dict(name)  # Use parent class implementation with mass units

class ElectrolyteFactory:
    """Factory class for creating different types of electrolytes."""
    
    def __init__(self, is_rpmd: bool = False, random_only: bool = False,
                 max_cations: int = 4, max_anions: int = 4, max_solvents: int = 4):
        """Initializes the ElectrolyteFactory with species selector and charge solver.

        Args:
            is_rpmd: Boolean indicating if the factory is for RPMD simulations.
            random_only: Boolean indicating if only random electrolytes should be created.
            max_cations: Maximum number of cation species (default: 4)
            max_anions: Maximum number of anion species (default: 4)
            max_solvents: Maximum number of solvent species (default: 4)
        """
        self.species_selector = SpeciesSelector()
        self.charge_solver = ChargeSolver()
        self.is_rpmd = is_rpmd
        self.random_only = random_only
        self.max_cations = max_cations
        self.max_anions = max_anions
        self.max_solvents = max_solvents
        
        if random_only:
            self.class_probabilities = {'random': 1.0}
        elif is_rpmd:
            # RPMD electrolytes are always aqueous or protic or aprotic.
            # We want to make sure that we have a good mix of all three.
            # But there's no point of simulating molten salt electrolytes and ionic liquids in RPMD.
            self.class_probabilities = {
                'protic': 0.3,
                'aprotic': 0.3,
                'aq': 0.4
            }
        else:
            self.class_probabilities = {
                'protic': 0.40,
                'aprotic': 0.40,
                'IL': 0.1,
                'MS': 0.05,
                'aq': 0.05
            }
            
        self.class_mapping = {
            'protic': ProticElectrolyte,
            'aprotic': AproticElectrolyte,
            'IL': IonicLiquidElectrolyte,
            'MS': MoltenSaltElectrolyte,
            'aq': AqueousElectrolyte,
            'random': RandomElectrolyte
        }
    
    def create_electrolyte(self, cations_df: pd.DataFrame, anions_df: pd.DataFrame, 
                          solvents_df: pd.DataFrame) -> Tuple[Electrolyte, str]:
        """Creates an electrolyte based on the selected class.

        Args:
            cations_df: DataFrame containing cation species.
            anions_df: DataFrame containing anion species.
            solvents_df: DataFrame containing solvent species.

        Returns:
            Tuple: The created electrolyte and its class name.
        """
        # Randomly select electrolyte class based on probabilities
        elyte_class = np.random.choice(
            list(self.class_probabilities.keys()),
            p=list(self.class_probabilities.values())
        )
        
        # Create and generate the electrolyte with specified max components
        electrolyte = self.class_mapping[elyte_class](
            self.species_selector, 
            self.charge_solver, 
            self.is_rpmd,
            max_cations=self.max_cations,
            max_anions=self.max_anions,
            max_solvents=self.max_solvents
        )
        electrolyte.generate(cations_df, anions_df, solvents_df)
        return electrolyte, elyte_class

def generate_electrolytes(is_rpmd: bool = False, 
                         input_files: Dict[str, str] = None,
                         output_file: str = None,
                         n_random: int = None,
                         random_only: bool = False,
                         max_cations: int = 4,
                         max_anions: int = 4,
                         max_solvents: int = 4,
                         required_solvent: str = None,
                         required_cation: str = None,
                         required_anion: str = None) -> pd.DataFrame:
    """Generate electrolytes with given parameters.

    Args:
        is_rpmd: Whether to generate electrolytes for RPMD simulations.
        input_files: Dictionary with paths to input files.
        output_file: Path to output file.
        n_random: Number of random electrolytes to generate.
        random_only: Whether to generate only random electrolytes.
        max_cations: Maximum number of cation species (default: 4)
        max_anions: Maximum number of anion species (default: 4)
        max_solvents: Maximum number of solvent species (default: 4)
        required_solvent: Comma-separated string of required solvent species
        required_cation: Comma-separated string of required cation species
        required_anion: Comma-separated string of required anion species

    Returns:
        pd.DataFrame: Generated electrolytes dataframe.
    """
    # Set default values
    if input_files is None:
        input_files = {
            'cations': 'cations.csv',
            'anions': 'anions.csv',
            'solvents': 'solvent.csv'
        }
    
    if output_file is None:
        output_file = 'rpmd_elytes.csv' if is_rpmd else 'ml_elytes.csv'
        
    if n_random is None:
        n_random = 20 if is_rpmd else (1000 if random_only else 3000)
    
    # Load data
    cations_df = pd.read_csv(input_files['cations'])
    anions_df = pd.read_csv(input_files['anions'])
    solvents_df = pd.read_csv(input_files['solvents'])
    
    try:
        elytes = pd.read_csv(output_file)
    except FileNotFoundError:
        # Create empty DataFrame with correct columns if file doesn't exist
        elytes = pd.DataFrame(columns=['category', 'comment/name', 'DOI', 'units', 'temperature'] + 
                            [f'{t}{i}' for t in ['cation', 'anion', 'solvent'] 
                             for i in range(1, 5)] +
                            [f'{t}{i}_{"conc" if t != "solvent" else "ratio"}' 
                             for t in ['cation', 'anion', 'solvent'] for i in range(1, 5)])
    
    # Initialize factory with max component parameters
    factory = ElectrolyteFactory(
        is_rpmd=is_rpmd,
        random_only=random_only,
        max_cations=max_cations,
        max_anions=max_anions,
        max_solvents=max_solvents
    )
    
    # Process required species if in random-only mode
    required_species = {
        'solvents': set(),
        'cations': set(),
        'anions': set()
    }
    
    if random_only:
        if required_solvent:
            required_species['solvents'] = {s.strip() for s in required_solvent.split(',')}
            # Verify all required solvents exist in the database
            for solv in required_species['solvents']:
                if solv not in solvents_df['formula'].values:
                    raise ValueError(f"Required solvent {solv} not found in solvent database")
        
>>>>>>> b4fcf07a
        if required_cation:
            required_species['cations'] = {c.strip() for c in required_cation.split(',')}
            for cat in required_species['cations']:
                if cat not in cations_df['formula'].values:
                    raise ValueError(f"Required cation {cat} not found in cation database")
        
        if required_anion:
            required_species['anions'] = {a.strip() for a in required_anion.split(',')}
            for an in required_species['anions']:
                if an not in anions_df['formula'].values:
                    raise ValueError(f"Required anion {an} not found in anion database")

    # Track which required species have been included
    included_species = {
        'solvents': set(),
        'cations': set(),
        'anions': set()
    }

    # Generate electrolytes
    for i in range(n_random):
        # Create electrolyte
        electrolyte, elyte_class = factory.create_electrolyte(cations_df, anions_df, solvents_df)
        
        # If we're in random-only mode and this is one of the last chances to include required species
        remaining_systems = n_random - i
        remaining_solvents = required_species['solvents'] - included_species['solvents']
        
        if random_only and remaining_systems <= len(remaining_solvents):
            # Force include a required solvent that hasn't been used yet
            if remaining_solvents:
                solvent_to_include = remaining_solvents.pop()
                # Modify the electrolyte's solvents to include the required one
                if len(electrolyte.solvents) > 0:
                    electrolyte.solvents[0] = solvent_to_include
                else:
                    electrolyte.solvents = [solvent_to_include]
                    electrolyte.stoich_solv = [1]

        # Track which required species are included in this system
        if random_only:
            included_species['solvents'].update(set(electrolyte.solvents))
            included_species['cations'].update(set(electrolyte.cations))
            included_species['anions'].update(set(electrolyte.anions))

        # Generate entries for different conditions
        if elyte_class == 'MS':
            # Only generate for minimum temperature for molten salt
            name = f'{elyte_class}-{i+1}-minT'
            entry = electrolyte.to_dict(name)
            elytes = pd.concat([elytes, pd.DataFrame([entry])], ignore_index=True)
        else:
            # Set distances and temperatures based on mode
            if is_rpmd:
                # RPMD mode: only low concentration and minimum temperature
                distances = [2.25]  # Only low concentration (2.25 nm)
                temperatures = [electrolyte.min_temp]  # Only minimum temperature
            else:
                # Non-RPMD mode: include both concentrations and temperatures
                distances = [1.75, 2.25]  # Both high (1.75 nm) and low (2.25 nm) concentrations
                temperatures = [electrolyte.min_temp, electrolyte.max_temp]  # Both min and max temperatures
            
            boxsize = 5  # nm
            minboxsize = 4  # nm
            minmol = 1
            
            for dis in distances:
                for temperature in temperatures:
                    conc = 0.62035049089/dis**3  # number per nm3
                    
                    # Calculate concentrations and box size
                    salt_molfrac = np.array(electrolyte.stoich)/sum(electrolyte.stoich)
                    mols = salt_molfrac/min(salt_molfrac)*minmol
                    salt_conc = salt_molfrac*conc/Electrolyte.Avog*1e24  # number per nm3
                    totalmol = np.sum(mols)
                    boxsize = (totalmol/conc)**(1/3)  # nm
                    
                    # Adjust minimum molecules if needed
                    newminmol = minmol
                    while minboxsize > boxsize:
                        newminmol += 1
                        mols = salt_molfrac/min(salt_molfrac)*newminmol
                        salt_conc = salt_molfrac*conc/Electrolyte.Avog*1e24
                        totalmol = np.sum(mols)
                        boxsize = (totalmol/conc)**(1/3)
                    
                    # Generate entry name with appropriate suffixes
                    name = f'{elyte_class}-{i+1}'
                    if temperature == electrolyte.min_temp:
                        name += '-minT'
                    else:
                        name += '-maxT'
                    
                    if dis == 2.25:
                        name += '-lowconc'
                    else:
                        name += '-highconc'
                    
                    # Create and add entry
                    entry = electrolyte.to_dict(name)
                    entry['temperature'] = temperature  # Set the actual temperature
                    elytes = pd.concat([elytes, pd.DataFrame([entry])], ignore_index=True)
    
    # Verify all required species were included
    if random_only:
        missing_species = {
            'solvents': required_species['solvents'] - included_species['solvents'],
            'cations': required_species['cations'] - included_species['cations'],
            'anions': required_species['anions'] - included_species['anions']
        }
        
        if any(missing_species.values()):
            missing_str = []
            for species_type, missing in missing_species.items():
                if missing:
                    missing_str.append(f"{species_type}: {', '.join(missing)}")
            raise RuntimeError(f"Failed to include all required species: {'; '.join(missing_str)}")

    # Save results if output file is specified
    if output_file:
        elytes.to_csv(output_file, index=False)
    
    return elytes

def main():
    """Main function to parse command line arguments and generate electrolytes."""
    parser = argparse.ArgumentParser(
        description=textwrap.dedent("""
            Script to generate a list of random electrolytes based on their classifications using an object-oriented approach.

            Classifications for doing non-RPMD simulations:
            (1) 40% Salt in protic solvents
            (2) 40% Salt in polar aprotic solvents
            (3) 10% Salt in ionic liquids
            (4) 5% Molten salt
            (5) 5% Aqueous electrolytes

            To change these ratios manually, go to Line 544-550.

            For RPMD simulations:
            (1) 30% Salt in protic solvents
            (2) 30% Salt in aprotic solvents
            (3) 40% Aqueous electrolytes

            If we turn on the flag, --random-only, then these ratios are ignored and we go with fully random mixtures.
            """),
        formatter_class=argparse.RawDescriptionHelpFormatter)
    parser.add_argument('--rpmd', action='store_true', help='Generate electrolytes for RPMD simulations')
    parser.add_argument('--random-only', action='store_true', help='Generate only random electrolytes without type constraints')
    parser.add_argument('--cations', type=str, help='Path to cations CSV file', default='cations.csv')
    parser.add_argument('--anions', type=str, help='Path to anions CSV file', default='anions.csv')
    parser.add_argument('--solvents', type=str, help='Path to solvents CSV file', default='solvent.csv')
    parser.add_argument('--output', type=str, help='Path to output CSV file')
    parser.add_argument('--n-random', type=int, help='Number of random electrolytes to generate')
    parser.add_argument('--max-cations', type=int, default=4, help='Maximum number of cation species')
    parser.add_argument('--max-anions', type=int, default=4, help='Maximum number of anion species')
    parser.add_argument('--max-solvents', type=int, default=4, help='Maximum number of solvent species')
    parser.add_argument('--required-solvent', type=str, help='Comma-separated list of required solvent species')
    parser.add_argument('--required-cation', type=str, help='Comma-separated list of required cation species')
    parser.add_argument('--required-anion', type=str, help='Comma-separated list of required anion species')
    args = parser.parse_args()
    
    # Prepare input files dictionary
    input_files = {
        'cations': args.cations,
        'anions': args.anions,
        'solvents': args.solvents
    }
    
    # Generate electrolytes with new required species parameters
    generate_electrolytes(
        is_rpmd=args.rpmd,
        input_files=input_files,
        output_file=args.output,
        n_random=args.n_random,
        random_only=args.random_only,
        max_cations=args.max_cations,
        max_anions=args.max_anions,
        max_solvents=args.max_solvents,
        required_solvent=args.required_solvent,
        required_cation=args.required_cation,
        required_anion=args.required_anion
    )

if __name__ == "__main__":
    main()<|MERGE_RESOLUTION|>--- conflicted
+++ resolved
@@ -24,11 +24,8 @@
 import csv
 import argparse
 import textwrap
-<<<<<<< HEAD
-=======
 from math import gcd
 from functools import reduce
->>>>>>> b4fcf07a
 
 class SpeciesSelector:
     """Utility class for selecting chemical species."""
@@ -256,11 +253,6 @@
             # Solvents
             if i < self.max_solvents:
                 entry[f'solvent{i+1}'] = self.solvents[i] if i < len(self.solvents) else ''
-<<<<<<< HEAD
-                entry[f'solvent{i+1}_ratio'] = (self.stoich_solv[i]/min(self.stoich_solv) 
-                                              if i < len(self.stoich_solv) and len(self.stoich_solv) > 0 
-                                              else '')
-=======
                 
                 # Special handling for ionic liquid solvents
                 if isinstance(self, IonicLiquidElectrolyte) and len(self.stoich_solv) > 0:
@@ -284,7 +276,6 @@
                     entry[f'solvent{i+1}_ratio'] = (self.stoich_solv[i]/min(self.stoich_solv) 
                                                   if i < len(self.stoich_solv) and len(self.stoich_solv) > 0 
                                                   else '')
->>>>>>> b4fcf07a
         
         return entry
 
@@ -419,193 +410,21 @@
                 pd.DataFrame())  # We'll handle IL components separately
     
     def _generate_solvents(self, solvents_df: pd.DataFrame) -> None:
-<<<<<<< HEAD
         """Generate solvents for ionic liquid electrolytes.
 
         Args:
             solvents_df: DataFrame containing solvent species.
         """
-=======
-        """Generate solvents for ionic liquid electrolytes."""
->>>>>>> b4fcf07a
         # Generate IL components as solvents using original dataframes
         il_solv_cations = self.original_cations_df[self.original_cations_df['IL_comp']].copy()
         il_solv_anions = self.original_anions_df[self.original_anions_df['IL_comp']].copy()
         
-<<<<<<< HEAD
-=======
         # Select ionic liquid components
->>>>>>> b4fcf07a
         solv1, solv_charges1 = self.species_selector.choose_species(
             il_solv_cations, self.max_cations, self.cations + self.anions)
         solv2, solv_charges2 = self.species_selector.choose_species(
             il_solv_anions, self.max_cations, self.cations + self.anions + solv1)
         
-<<<<<<< HEAD
-        self.solvents = solv1 + solv2
-        self.stoich_solv = self.charge_solver.solve_single_equation(solv_charges1 + solv_charges2)
-    
-    def _set_temperature_range(self) -> None:
-        """Set the temperature range for ionic liquid electrolytes."""
-        self.min_temp = 300
-        self.max_temp = 400
-
-class MoltenSaltElectrolyte(Electrolyte):
-    """Class for molten salt electrolytes."""
-    
-    def _filter_species(self, cations_df: pd.DataFrame, anions_df: pd.DataFrame,
-                       solvents_df: pd.DataFrame) -> Tuple[pd.DataFrame, pd.DataFrame, pd.DataFrame]:
-        """Filter species for molten salt electrolytes.
-
-        Args:
-            cations_df: DataFrame containing cation species.
-            anions_df: DataFrame containing anion species.
-            solvents_df: DataFrame containing solvent species.
-
-        Returns:
-            Tuple: Filtered DataFrames for cations, anions, and solvents.
-        """
-        return (cations_df[cations_df['MS_comp']].copy(),
-                anions_df[anions_df['MS_comp']].copy(),
-                pd.DataFrame())  # No solvents for molten salt
-    
-    def _generate_solvents(self, solvents_df: pd.DataFrame) -> None:
-        """Generate solvents for molten salt electrolytes.
-
-        Args:
-            solvents_df: DataFrame containing solvent species.
-        """
-        self.solvents = []
-        self.stoich_solv = []
-    
-    def _set_temperature_range(self) -> None:
-        """Set the temperature range for molten salt electrolytes."""
-        self.min_temp = 1000
-        self.max_temp = 1300
-
-class RandomElectrolyte(Electrolyte):
-    """Class for completely random electrolytes without type constraints."""
-    
-    def __init__(self, species_selector: SpeciesSelector, charge_solver: ChargeSolver, 
-                 is_rpmd: bool = False, max_cations: int = 4, max_anions: int = 4, 
-                 max_solvents: int = 4):
-        """Initializes the RandomElectrolyte with species selector and charge solver.
-
-        Args:
-            species_selector: Instance of SpeciesSelector for selecting species.
-            charge_solver: Instance of ChargeSolver for solving charge equations.
-            is_rpmd: Boolean indicating if the electrolyte is for RPMD simulations.
-            max_cations: Maximum number of cation species (default: 4)
-            max_anions: Maximum number of anion species (default: 4)
-            max_solvents: Maximum number of solvent species (default: 4)
-        """
-        super().__init__(species_selector, charge_solver, is_rpmd, max_cations, max_anions, max_solvents)
-    
-    def _filter_species(self, cations_df: pd.DataFrame, anions_df: pd.DataFrame,
-                       solvents_df: pd.DataFrame) -> Tuple[pd.DataFrame, pd.DataFrame, pd.DataFrame]:
-        """Filter species for random electrolytes (no filtering).
-
-        Args:
-            cations_df: DataFrame containing cation species.
-            anions_df: DataFrame containing anion species.
-            solvents_df: DataFrame containing solvent species.
-
-        Returns:
-            Tuple: Filtered DataFrames for cations, anions, and solvents (all available).
-        """
-        # No filtering for random electrolytes, use all available species
-        if self.is_rpmd:
-            return (cations_df[cations_df['in_rpmd']].copy(),
-                   anions_df[anions_df['in_rpmd']].copy(),
-                   solvents_df[solvents_df['in_rpmd']].copy())
-        return cations_df.copy(), anions_df.copy(), solvents_df.copy()
-    
-    def _generate_solvents(self, solvents_df: pd.DataFrame) -> None:
-        """Generate solvents for random electrolytes.
-
-        Args:
-            solvents_df: DataFrame containing solvent species.
-        """
-        self.solvents, _, min_temps, max_temps = self.species_selector.choose_species(
-            solvents_df, self.max_solvents, self.cations + self.anions, solvent=True)
-        self.stoich_solv = np.random.randint(1, self.max_solvents + 1, size=len(self.solvents))
-        
-        # Calculate temperature range
-        solv_molfrac = np.array(self.stoich_solv)/sum(self.stoich_solv)
-        self.min_temp = (1 + self.fac) * np.sum(np.array(min_temps) * solv_molfrac)
-        self.max_temp = (1 - self.fac) * np.sum(np.array(max_temps) * solv_molfrac)
-    
-    def _set_temperature_range(self) -> None:
-        """Set the temperature range for random electrolytes."""
-        # Temperature range is set in _generate_solvents for this class
-        pass
-    
-    def to_dict(self, name: str) -> Dict[str, Any]:
-        """Convert to dictionary using parent class implementation.
-
-        Args:
-            name: Name of the electrolyte.
-
-        Returns:
-            Dict[str, Any]: Dictionary representation of the electrolyte data.
-        """
-        return super().to_dict(name)  # Use parent class implementation with mass units
-
-class ElectrolyteFactory:
-    """Factory class for creating different types of electrolytes."""
-    
-    def __init__(self, is_rpmd: bool = False, random_only: bool = False,
-                 max_cations: int = 4, max_anions: int = 4, max_solvents: int = 4):
-        """Initializes the ElectrolyteFactory with species selector and charge solver.
-
-        Args:
-            is_rpmd: Boolean indicating if the factory is for RPMD simulations.
-            random_only: Boolean indicating if only random electrolytes should be created.
-            max_cations: Maximum number of cation species (default: 4)
-            max_anions: Maximum number of anion species (default: 4)
-            max_solvents: Maximum number of solvent species (default: 4)
-        """
-        self.species_selector = SpeciesSelector()
-        self.charge_solver = ChargeSolver()
-        self.is_rpmd = is_rpmd
-        self.random_only = random_only
-        self.max_cations = max_cations
-        self.max_anions = max_anions
-        self.max_solvents = max_solvents
-        
-        if random_only:
-            self.class_probabilities = {'random': 1.0}
-        elif is_rpmd:
-            # RPMD electrolytes are always aqueous or protic or aprotic.
-            # We want to make sure that we have a good mix of all three.
-            # But there's no point of simulating molten salt electrolytes and ionic liquids in RPMD.
-            self.class_probabilities = {
-                'protic': 0.3,
-                'aprotic': 0.3,
-                'aq': 0.4
-            }
-        else:
-            self.class_probabilities = {
-                'protic': 0.40,
-                'aprotic': 0.40,
-                'IL': 0.1,
-                'MS': 0.05,
-                'aq': 0.05
-            }
-            
-        self.class_mapping = {
-            'protic': ProticElectrolyte,
-            'aprotic': AproticElectrolyte,
-            'IL': IonicLiquidElectrolyte,
-            'MS': MoltenSaltElectrolyte,
-            'aq': AqueousElectrolyte,
-            'random': RandomElectrolyte
-        }
-    
-    def create_electrolyte(self, cations_df: pd.DataFrame, anions_df: pd.DataFrame, 
-                          solvents_df: pd.DataFrame) -> Tuple[Electrolyte, str]:
-        """Creates an electrolyte based on the selected class.
-=======
         # Ensure we have at least one cation and one anion
         if not solv1 and len(il_solv_cations) > 0:
             idx = 0  # Select first available cation
@@ -706,7 +525,6 @@
     def _filter_species(self, cations_df: pd.DataFrame, anions_df: pd.DataFrame,
                        solvents_df: pd.DataFrame) -> Tuple[pd.DataFrame, pd.DataFrame, pd.DataFrame]:
         """Filter species for random electrolytes (no filtering).
->>>>>>> b4fcf07a
 
         Args:
             cations_df: DataFrame containing cation species.
@@ -714,110 +532,6 @@
             solvents_df: DataFrame containing solvent species.
 
         Returns:
-<<<<<<< HEAD
-            Tuple: The created electrolyte and its class name.
-        """
-        # Randomly select electrolyte class based on probabilities
-        elyte_class = np.random.choice(
-            list(self.class_probabilities.keys()),
-            p=list(self.class_probabilities.values())
-        )
-        
-        # Create and generate the electrolyte with specified max components
-        electrolyte = self.class_mapping[elyte_class](
-            self.species_selector, 
-            self.charge_solver, 
-            self.is_rpmd,
-            max_cations=self.max_cations,
-            max_anions=self.max_anions,
-            max_solvents=self.max_solvents
-        )
-        electrolyte.generate(cations_df, anions_df, solvents_df)
-        return electrolyte, elyte_class
-
-def generate_electrolytes(is_rpmd: bool = False, 
-                         input_files: Dict[str, str] = None,
-                         output_file: str = None,
-                         n_random: int = None,
-                         random_only: bool = False,
-                         max_cations: int = 4,
-                         max_anions: int = 4,
-                         max_solvents: int = 4,
-                         required_solvent: str = None,
-                         required_cation: str = None,
-                         required_anion: str = None) -> pd.DataFrame:
-    """Generate electrolytes with given parameters.
-
-    Args:
-        is_rpmd: Whether to generate electrolytes for RPMD simulations.
-        input_files: Dictionary with paths to input files.
-        output_file: Path to output file.
-        n_random: Number of random electrolytes to generate.
-        random_only: Whether to generate only random electrolytes.
-        max_cations: Maximum number of cation species (default: 4)
-        max_anions: Maximum number of anion species (default: 4)
-        max_solvents: Maximum number of solvent species (default: 4)
-        required_solvent: Comma-separated string of required solvent species
-        required_cation: Comma-separated string of required cation species
-        required_anion: Comma-separated string of required anion species
-
-    Returns:
-        pd.DataFrame: Generated electrolytes dataframe.
-    """
-    # Set default values
-    if input_files is None:
-        input_files = {
-            'cations': 'cations.csv',
-            'anions': 'anions.csv',
-            'solvents': 'solvent.csv'
-        }
-    
-    if output_file is None:
-        output_file = 'rpmd_elytes.csv' if is_rpmd else 'ml_elytes.csv'
-        
-    if n_random is None:
-        n_random = 20 if is_rpmd else (1000 if random_only else 3000)
-    
-    # Load data
-    cations_df = pd.read_csv(input_files['cations'])
-    anions_df = pd.read_csv(input_files['anions'])
-    solvents_df = pd.read_csv(input_files['solvents'])
-    
-    try:
-        elytes = pd.read_csv(output_file)
-    except FileNotFoundError:
-        # Create empty DataFrame with correct columns if file doesn't exist
-        elytes = pd.DataFrame(columns=['category', 'comment/name', 'DOI', 'units', 'temperature'] + 
-                            [f'{t}{i}' for t in ['cation', 'anion', 'solvent'] 
-                             for i in range(1, 5)] +
-                            [f'{t}{i}_{"conc" if t != "solvent" else "ratio"}' 
-                             for t in ['cation', 'anion', 'solvent'] for i in range(1, 5)])
-    
-    # Initialize factory with max component parameters
-    factory = ElectrolyteFactory(
-        is_rpmd=is_rpmd,
-        random_only=random_only,
-        max_cations=max_cations,
-        max_anions=max_anions,
-        max_solvents=max_solvents
-    )
-    
-    # Process required species if in random-only mode
-    required_species = {
-        'solvents': set(),
-        'cations': set(),
-        'anions': set()
-    }
-    
-    if random_only:
-        if required_solvent:
-            required_species['solvents'] = {s.strip() for s in required_solvent.split(',')}
-            # Verify all required solvents exist in the database
-            for solv in required_species['solvents']:
-                if solv not in solvents_df['formula'].values:
-                    raise ValueError(f"Required solvent {solv} not found in solvent database")
-        
-=======
             Tuple: Filtered DataFrames for cations, anions, and solvents (all available).
         """
         # No filtering for random electrolytes, use all available species
@@ -1021,7 +735,6 @@
                 if solv not in solvents_df['formula'].values:
                     raise ValueError(f"Required solvent {solv} not found in solvent database")
         
->>>>>>> b4fcf07a
         if required_cation:
             required_species['cations'] = {c.strip() for c in required_cation.split(',')}
             for cat in required_species['cations']:
