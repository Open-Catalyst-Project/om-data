import os
import runmd_omm
import pandas as pd
import sys

<<<<<<< HEAD
row_number = int(sys.argv[1])

csv_file = "rpmd_elytes.csv"
#csv_file = "omm-elytes.csv"
=======
row_number = 1
csv_file = "rpmd_elytes.csv"
>>>>>>> da772234
# Read the CSV file to get the temperature
df = pd.read_csv(csv_file)
temperature = df.iloc[row_number]['temperature']

# Only generate system if not restarting
checkpoint_file = os.path.join(f"{row_number}", "md.chk")
if not os.path.exists(checkpoint_file):
    import system_generator_omm
    system_generator_omm.main("csv", file=csv_file, density=1.0, row=row_number, droplet=False) # Set droplet to True for droplet mode

# Run simulation with temperature from CSV
result = runmd_omm.run_simulation(
    pdb_file=f"{row_number}/system.pdb",
    xml_file=f"{row_number}/system.xml", 
    output_dir=f"{row_number}",
    temperature=temperature,  # Use temperature from CSV
<<<<<<< HEAD
    t_final=20.0*1000, #time in ps
    n_frames=100,
    dt=0.001,  # Fixed timestep for all systems, in ps
    rpmd=True,
    num_replicas=32,
)
#result = runmd_omm.run_simulation(
#    pdb_file=f"{row_number}/system.pdb",
#    xml_file=f"{row_number}/system.xml", 
#    output_dir=f"{row_number}",
#    temperature=temperature,  # Use temperature from CSV
#    t_final=250.0*10, #time in ps
#    n_frames=5000,
#    dt=0.001,  # Fixed timestep for all systems, in ps
#    is_droplet=False#,  # Enable droplet mode. False for bulk mode. 
#    #num_replicas=32, # Number of replicas for RPMD
#    #rpmd=True # Enable RPMD
#)
=======
    t_final=20.0*10000, #time in ps
    n_frames=5000,
    dt=0.0005,  # Fixed timestep for all systems, in ps
    is_droplet=False,  # Enable droplet mode. False for bulk mode. 
    num_replicas=32, # Number of replicas for RPMD
    rpmd=True # Enable RPMD
)
>>>>>>> da772234
<|MERGE_RESOLUTION|>--- conflicted
+++ resolved
@@ -3,15 +3,10 @@
 import pandas as pd
 import sys
 
-<<<<<<< HEAD
 row_number = int(sys.argv[1])
 
 csv_file = "rpmd_elytes.csv"
 #csv_file = "omm-elytes.csv"
-=======
-row_number = 1
-csv_file = "rpmd_elytes.csv"
->>>>>>> da772234
 # Read the CSV file to get the temperature
 df = pd.read_csv(csv_file)
 temperature = df.iloc[row_number]['temperature']
@@ -28,10 +23,10 @@
     xml_file=f"{row_number}/system.xml", 
     output_dir=f"{row_number}",
     temperature=temperature,  # Use temperature from CSV
-<<<<<<< HEAD
     t_final=20.0*1000, #time in ps
     n_frames=100,
-    dt=0.001,  # Fixed timestep for all systems, in ps
+    dt=0.0005,  # Fixed timestep for all systems, in ps
+    is_droplet=False,  # Enable droplet mode. False for bulk mode. 
     rpmd=True,
     num_replicas=32,
 )
@@ -46,13 +41,4 @@
 #    is_droplet=False#,  # Enable droplet mode. False for bulk mode. 
 #    #num_replicas=32, # Number of replicas for RPMD
 #    #rpmd=True # Enable RPMD
-#)
-=======
-    t_final=20.0*10000, #time in ps
-    n_frames=5000,
-    dt=0.0005,  # Fixed timestep for all systems, in ps
-    is_droplet=False,  # Enable droplet mode. False for bulk mode. 
-    num_replicas=32, # Number of replicas for RPMD
-    rpmd=True # Enable RPMD
-)
->>>>>>> da772234
+#)