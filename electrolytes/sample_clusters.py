--- conflicted
+++ resolved
@@ -13,11 +13,7 @@
 from schrodinger.structure import StructureReader
 from collections import defaultdict
 
-<<<<<<< HEAD
 TOTAL_PER_SYSTEM = 10000
-=======
-TOTAL_PER_SYSTEM = 2300
->>>>>>> 9e1cd96e
 RADIUS_LIST = [3]
 TM_LIST = {*range(21, 31), *range(39, 49), *range(72, 81)}
 MAX_TMS = 3
@@ -26,14 +22,7 @@
 # radius 3 ml-md seed 628
 # radius 5 ml-md seed 9173, TOTAL 25
 # radius 3 rpmd seed 631, TOTAL 10000
-<<<<<<< HEAD
 random.seed(631)
-=======
-# radius 3 ood seed cation/anion 295, TOTAL 3500, favor_ions
-# radius 3 ood seed solvent 295, TOTAL 2300
-# radius 3 ood all seed 295, TOTAL 1600
-random.seed(295)
->>>>>>> 9e1cd96e
 
 def filter_heavy_atoms(species_glob):
     species_list = []
